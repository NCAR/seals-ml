--- conflicted
+++ resolved
@@ -29,15 +29,6 @@
 ###### Location and Leak rate combined model
 loc_rate_block_transformer:
   kwargs:
-<<<<<<< HEAD
-    encoder_layers: 4
-    decoder_layers: 3
-    hidden_size: 128
-    n_heads: 32
-    hidden_activation: "gelu"
-    output_activation: "sigmoid"
-    dropout_rate: 0.1
-=======
     encoder_layers: 5
     decoder_layers: 2
     hidden_size: 256 #512 #256
@@ -45,7 +36,6 @@
     hidden_activation: "leaky_relu"
     output_activation: "sigmoid"
     dropout_rate: 0.1 #0.2
->>>>>>> ceb061ef
     n_outputs: 1
     block_size: 15 #60 #125 #30 #60 #10 #20
     n_coords: 3
