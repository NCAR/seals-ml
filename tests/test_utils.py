--- conflicted
+++ resolved
@@ -1,27 +1,7 @@
 import pytest
 import numpy as np
-<<<<<<< HEAD
-from sealsml.utils import points_within_dataset, distance_between_points_3d, azimuth, dip
+from sealsml.utils import distance_between_points_3d, azimuth, dip
 
-def test_points_within_dataset():
-  """Tests the `points_within_dataset` function."""
-
-  # Create a mock xarray dataset.
-  ds = xr.Dataset({'x': [1, 2, 3], 'y': [4, 5, 6], 'z': [7, 8, 9]})
-
-  # Test that the function works when the points are within the dataset.
-  point1 = (1, 4, 7)
-  point2 = (2, 5, 8)
-  points_within_dataset(ds, point1, point2)
-
-  # Test that the function raises an error when the points are not within the dataset.
-  point1 = (10, 10, 10)
-  point2 = (20, 20, 20)
-  with pytest.raises(ValueError):
-    points_within_dataset(ds, point1, point2)
-=======
-from sealsml.utils import distance_between_points_3d, azimuth, dip
->>>>>>> 6ca811ae
 
 def test_distance_between_points_3d():
     """
@@ -36,43 +16,11 @@
 
     # Test that the function raises an error when the points are not valid.
     point1 = np.array([1, 2, 3])
-    point2 = np.array([4, 5, 'a'])
+    point2 = np.array([4, 5, 3, 2])
     with pytest.raises(TypeError):
         distance_between_points_3d(point1, point2)
 
 def test_azimuth():
-<<<<<<< HEAD
-  '''
-  Tests the `azimuth` function.
-  '''
-
-  # Test that the function works when the points are valid.
-  point1 = (1, 0, 0)
-  point2 = (1, 1, 0)
-  azi = azimuth(point1, point2)
-  assert azi == 45
-
-  # Test that the function raises an error when the points are not valid.
-  point1 = (1, 0, 0)
-  point2 = (1, 'a', 0)
-  with pytest.raises(TypeError):
-    azimuth(point1, point2)
-
-def test_dip():
-  """Tests the `dip` function."""
-
-  # Test that the function works when the points are valid.
-  point1 = (0, 0, 1)
-  point2 = (0, 0, 2)
-  dip_angle = dip(point1, point2)
-  assert dip_angle == 90
-
-  # Test that the function raises an error when the points are not valid.
-  point1 = (0, 0, 1)
-  point2 = ('a', 0, 0)
-  with pytest.raises(TypeError):
-    dip(point1, point2)
-=======
     '''
     Tests the `azimuth` function.
     '''
@@ -104,4 +52,3 @@
     point2 = np.array([1, 0, 0, 4])
     with pytest.raises(TypeError):
         dip(point1, point2)2)
->>>>>>> 6ca811ae
