<<<<<<< HEAD
import xarray as xr
=======
>>>>>>> 46d22931
import numpy as np
  
def distance_between_points_3d(array, array1):
  """
  Calculate the distance between two points in 3D space (x, y and z).

  Args:
    array: The coordinates of the first point. A NumPy array of shape (n, 3).
    array1: The coordinates of the second point. A NumPy array of shape (n, 3).

  Returns:
    A NumPy array of distances.

  Raises:
    TypeError: If either `array` or `array1` is not a NumPy array of shape (n,3).
  """

  # Check that the array and array1 arguments are NumPy arrays of shape (n,3).
  if not isinstance(array, np.ndarray) or array.shape[1] != 3:
    raise TypeError("The `array` argument must be a NumPy array of shape (n,3).")

  if not isinstance(array1, np.ndarray) or array1.shape[1] != 3:
    raise TypeError("The `array1` argument must be a NumPy array of shape (n,3).")

  # Calculate the distance between the two points.
  distances = np.linalg.norm(array - array1, axis=1)
  return distances

def calculate_azimuth(array, array1):
  """Calculates the azimuth between two points.

  Args:
    array: A NumPy array of shape (n, 3) representing the first point.
    array1: A NumPy array of shape (n, 3) representing the second point.

  Returns:
    The azimuth in degrees, from 0 to 360, in a NumPy array of the same shape as the input arrays.
  """

  # Check that the two arrays have the same shape.
  if not array.shape == array1.shape:
    raise ValueError("The two points must have the same shape.")

  # Extract the x, y, and z coordinates from each array.
  if len(array.shape) == 1:
    x1, y1 = array[0], array[1]
    x2, y2 = array1[0], array1[1]
  else:
    x1, y1 = array[:, 0], array[:, 1]
    x2, y2 = array1[:, 0], array1[:, 1]
  # Calculate the difference between the x-coordinates.
  xdif = x2 - x1

  # Calculate the y-component of the unit vector pointing from the first point to the second point.
  y = np.sin(xdif) * np.cos(y2)

  # Calculate the x-component of the unit vector pointing from the first point to the second point.
  x = np.cos(y1) * np.sin(y2) - np.sin(y1) * np.cos(y2) * np.cos(xdif)

  # Calculate the azimuth.
  theta = np.arctan2(y, x)
  azimuth = (theta * 180 / np.pi + 360) % 360
  azi = np.round(azimuth, 3)
  return azi

def dip(array, array1):
  """Calculates the dip between two points.

  Args:
    array: A NumPy array of shape (n, 3) representing the first point.
    array1: A NumPy array of shape (n, 3) representing the second point.

  Returns:
    The dip in degrees, from 0 to 90.

  Raises:
    TypeError: If either `array` or `array1` is not a NumPy array of shape (n, 3).

    ValueError: If the two points do not have the same shape.
  """

  # Check that the point1 and point2 arguments are NumPy arrays of shape (n, 3).
  if not isinstance(array, np.ndarray):
    raise TypeError("The `array` argument must be a NumPy array of shape (n, 3).")

  if not isinstance(array1, np.ndarray):
    raise TypeError("The `array1` argument must be a NumPy array of shape (n, 3).")

<<<<<<< HEAD
  dlon = x2 - x1
  y = np.sin(dlon) * np.cos(y2)
  x = np.cos(y1) * np.sin(y2) - np.sin(y1) * np.cos(y2) * np.cos(dlon)
  theta = np.arctan2(y, x)
  azimuth = np.round((theta * 180 / np.pi + 360), 2)
  return azimuth

def dip(point1, point2):
    """Calculates the dip between two points.

    Args:
        point1: A tuple of three floats representing the first point.
        point2: A tuple of three floats representing the second point.

    Returns:
        The dip in degrees, from 0 to 90.
    """
    # Check that the point1 and point2 arguments are tuples of three numbers.
    if not isinstance(point1, tuple) or len(point1) != 3:
        raise TypeError("The `point1` argument must be a tuple of three numbers.")

    if not isinstance(point2, tuple) or len(point2) != 3:
        raise TypeError("The `point2` argument must be a tuple of three numbers.")

    # Calculate the distance between the two points.
    distance = np.round(np.linalg.norm(np.array(point2) - np.array(point1)),2)
    dx = point2[0] - point1[0]
    dy = point2[1] - point1[1]
    dz = point2[2] - point1[2]
    dip = np.round(np.arctan2(dz, distance) * 180 / np.pi, 2)
    return dip


class DataSampler(object):

    def __init__(self, min_trace_sensors=3, max_trace_sensors=15, n_leaks=1, reference_loc=(15, 15),
                 sensor_mask_radius=50, sensor_height=3, leak_radius=10, emission_var='q_CH4'):

        self.min_trace_sensors = min_trace_sensors
        self.max_trace_sensors = max_trace_sensors
        self.n_leaks = n_leaks
        self.reference_loc = reference_loc
        self.sensor_mask_radius = sensor_mask_radius
        self.sensor_height = sensor_height
        self.leak_radius = leak_radius
        self.emission_var = emission_var

    def load_data(self, file_names):

        self.data = xr.open_mfdataset(file_names, parallel=True)
        self.data = self.data.assign_coords({'iDim': self.data['iDim'],
                                             'jDim': self.data['jDim'],
                                             'kDim': self.data['kDim']})

        self.time_steps = len(self.data['timeDim'].values)

    def sample(self, window_size, samples_per_window):

        for t in np.arange(0, self.time_steps - window_size):

            n_sensors = np.random.randint(low=self.min_trace_sensors,
                                          high=self.max_trace_sensors,
                                          size=samples_per_window)

            i = np.random.randint(low=0, high=30, size=n_sensors)
            j = np.random.randint(low=0, high=30, size=n_sensors)

            sensor_sample = self.data[['u', 'v', 'w', self.emission_var]].isel(timeDim=slice(t, t + window_size),
                                                                               kDim=self.sensor_height,
                                                                               jDim=j,
                                                                               iDim=i).to_array()





=======
  # Check that the two points have the same shape.
  if array.shape != array1.shape:
    raise ValueError("The two points must have the same shape.")

  if len(array.shape) == 1:
    distance = np.round(np.linalg.norm(array1 - array),2)
    dz = array1[2] - array[2]
  else:
    distance = np.round(np.linalg.norm(array1 - array, axis=1), 2)
    dz = array1[:,2] - array[:,2]

  dip = np.arctan2(dz, distance) * 180 / np.pi

  # Round the dip to 2 decimal places.
  dip = np.round(dip, 2)

  return dip
>>>>>>> 46d22931
<|MERGE_RESOLUTION|>--- conflicted
+++ resolved
@@ -1,7 +1,3 @@
-<<<<<<< HEAD
-import xarray as xr
-=======
->>>>>>> 46d22931
 import numpy as np
   
 def distance_between_points_3d(array, array1):
@@ -90,84 +86,6 @@
   if not isinstance(array1, np.ndarray):
     raise TypeError("The `array1` argument must be a NumPy array of shape (n, 3).")
 
-<<<<<<< HEAD
-  dlon = x2 - x1
-  y = np.sin(dlon) * np.cos(y2)
-  x = np.cos(y1) * np.sin(y2) - np.sin(y1) * np.cos(y2) * np.cos(dlon)
-  theta = np.arctan2(y, x)
-  azimuth = np.round((theta * 180 / np.pi + 360), 2)
-  return azimuth
-
-def dip(point1, point2):
-    """Calculates the dip between two points.
-
-    Args:
-        point1: A tuple of three floats representing the first point.
-        point2: A tuple of three floats representing the second point.
-
-    Returns:
-        The dip in degrees, from 0 to 90.
-    """
-    # Check that the point1 and point2 arguments are tuples of three numbers.
-    if not isinstance(point1, tuple) or len(point1) != 3:
-        raise TypeError("The `point1` argument must be a tuple of three numbers.")
-
-    if not isinstance(point2, tuple) or len(point2) != 3:
-        raise TypeError("The `point2` argument must be a tuple of three numbers.")
-
-    # Calculate the distance between the two points.
-    distance = np.round(np.linalg.norm(np.array(point2) - np.array(point1)),2)
-    dx = point2[0] - point1[0]
-    dy = point2[1] - point1[1]
-    dz = point2[2] - point1[2]
-    dip = np.round(np.arctan2(dz, distance) * 180 / np.pi, 2)
-    return dip
-
-
-class DataSampler(object):
-
-    def __init__(self, min_trace_sensors=3, max_trace_sensors=15, n_leaks=1, reference_loc=(15, 15),
-                 sensor_mask_radius=50, sensor_height=3, leak_radius=10, emission_var='q_CH4'):
-
-        self.min_trace_sensors = min_trace_sensors
-        self.max_trace_sensors = max_trace_sensors
-        self.n_leaks = n_leaks
-        self.reference_loc = reference_loc
-        self.sensor_mask_radius = sensor_mask_radius
-        self.sensor_height = sensor_height
-        self.leak_radius = leak_radius
-        self.emission_var = emission_var
-
-    def load_data(self, file_names):
-
-        self.data = xr.open_mfdataset(file_names, parallel=True)
-        self.data = self.data.assign_coords({'iDim': self.data['iDim'],
-                                             'jDim': self.data['jDim'],
-                                             'kDim': self.data['kDim']})
-
-        self.time_steps = len(self.data['timeDim'].values)
-
-    def sample(self, window_size, samples_per_window):
-
-        for t in np.arange(0, self.time_steps - window_size):
-
-            n_sensors = np.random.randint(low=self.min_trace_sensors,
-                                          high=self.max_trace_sensors,
-                                          size=samples_per_window)
-
-            i = np.random.randint(low=0, high=30, size=n_sensors)
-            j = np.random.randint(low=0, high=30, size=n_sensors)
-
-            sensor_sample = self.data[['u', 'v', 'w', self.emission_var]].isel(timeDim=slice(t, t + window_size),
-                                                                               kDim=self.sensor_height,
-                                                                               jDim=j,
-                                                                               iDim=i).to_array()
-
-
-
-
-
-=======
   # Check that the two points have the same shape.
   if array.shape != array1.shape:
     raise ValueError("The two points must have the same shape.")
@@ -184,5 +102,4 @@
   # Round the dip to 2 decimal places.
   dip = np.round(dip, 2)
 
-  return dip
->>>>>>> 46d22931
+  return dip