import keras.layers as layers
from keras_nlp.layers import TransformerDecoder, TransformerEncoder
from .layers import VectorQuantizer, ConvSensorEncoder
from keras.saving import deserialize_keras_object
import keras
<<<<<<< HEAD
import keras.ops as ops

=======
from keras.models import Sequential
from keras.layers import Input, Dense, Dropout
from keras.models import Model, save_model
from keras.regularizers import l2
from keras.optimizers import Adam, SGD
>>>>>>> 839f97d5

# If using TensorFlow, this will make GPU ops as deterministic as possible,
# but it will affect the overall performance, so be mindful of that.
# tf.config.experimental.enable_op_determinism()

class QuantizedTransformer(keras.models.Model):
    """
    Transformer model with an optional vector quantizer layer in the encoder branch to produce sharper forecasts.

    Parameters:
        encoder_layers (int): Number of passes through the encoder transformer layer in the encoder branch.
        decoder_layers (int): Number of passes through the decoder transformer layer in the decoder branch.
        hidden_size (int): Size of the latent vector for each element of the sequence (token).
        n_heads (int): number of heads for each attention layer.
        num_quantized_embeddings (int): Number of vectors to store in the vector codebook. The vector codebook will have
            a size of (num_quantized_embeddings, hidden_size).
        hidden_activation (str): Choice of activation function for the hidden layers. Default relu.
        output_activation (str): Choice of activation function for the output layer. Default sigmoid.
        dropout_rate (float): Percentage of neurons to randomly set to 0 during train time.
        use_quantizer (bool): Whether or not to use the VectorQuantizer layer in the model.
        quantized_beta (float): Regularizer term for the commitment loss in the VectorQuantizer layer. Should be between
            0.25 and 2.
        n_outputs (int): Number of outputs being predicted.

    """

    def __init__(self, encoder_layers=1, decoder_layers=1,
                 hidden_size=128,
                 n_heads=8,
                 num_quantized_embeddings=500,
                 hidden_activation="relu",
                 output_activation="sigmoid",
                 dropout_rate=0.1,
                 use_quantizer=False,
                 quantized_beta=0.25,
                 n_outputs=1,
                 min_filters=4, kernel_size=3, filter_growth_rate=2, n_conv_layers=3,
                 pooling="average", pool_size=2, padding="valid",
                 **kwargs):
        super().__init__(**kwargs)
        assert encoder_layers > 0, "Should be at least 1 encoder layer"
        self.encoder_layers = encoder_layers
        assert decoder_layers > 0, "Should be at least 1 decoder layer"
        self.decoder_layers = decoder_layers
        assert num_quantized_embeddings > 0, "num_quantized_embeddings should be positive"
        self.num_quantized_embeddings = num_quantized_embeddings
        assert hidden_size > 0, "hidden_size should be positive"
        self.hidden_size = hidden_size
        assert n_heads > 0, "n_heads should be positive"
        self.n_heads = n_heads
        self.hidden_activation = hidden_activation
        assert 0 <= dropout_rate < 1, "dropout rate should be between 0 and 1"
        self.dropout_rate = dropout_rate
        self.quantized_beta = quantized_beta
        self.output_activation = output_activation
        self.use_quantizer = use_quantizer
        self.n_outputs = n_outputs
        self.min_filters= min_filters
        self.kernel_size = kernel_size
        self.filter_growth_rate = filter_growth_rate
        self.n_conv_layers = n_conv_layers
        self.pooling = pooling
        self.pool_size = pool_size
        self.padding = padding
        self.hyperparameters = ["encoder_layers", "decoder_layers", "hidden_size", "n_heads",
                                "num_quantized_embeddings", "hidden_activation", "output_activation",
                                "dropout_rate", "use_quantizer", "quantized_beta", "n_outputs", "min_filters",
                                "kernel_size", "filter_growth_rate", "n_conv_layers", "pooling", "pool_size", "padding"]
        self.conv_encoder = ConvSensorEncoder(min_filters=self.min_filters, kernel_size=self.kernel_size,
                                              filter_growth_rate=self.filter_growth_rate,
                                              n_conv_layers=self.n_conv_layers,
                                              pooling=self.pooling, padding=self.padding,
                                              hidden_activation=self.hidden_activation)
        self.encoder_hidden = layers.Dense(self.hidden_size, activation=self.hidden_activation,
                                           name="encoder_hidden")
        self.decoder_hidden = layers.Dense(self.hidden_size, activation=self.hidden_activation,
                                           name="decoder_hidden")
        self.encoder_transformers = []
        self.decoder_transformers = []
        self.vector_quantizers = {}
        for n in range(self.encoder_layers):
            self.encoder_transformers.append(TransformerEncoder(intermediate_dim=self.hidden_size,
                                                                num_heads=self.n_heads,
                                                                dropout=self.dropout_rate,
                                                                activation=self.hidden_activation,
                                                                name=f"encoder_transformer_{n:02d}"))
        for n in range(self.decoder_layers):
            self.decoder_transformers.append(TransformerDecoder(intermediate_dim=self.hidden_size,
                                                                num_heads=self.n_heads,
                                                                dropout=self.dropout_rate,
                                                                activation=self.hidden_activation,
                                                                name=f"decoder_transformer_{n:02d}"))

        if self.use_quantizer:
            for n in range(1, self.encoder_layers):
                self.vector_quantizers[f"vector_quantizer_{n:02d}"] = VectorQuantizer(self.num_quantized_embeddings,
                                                                                      self.hidden_size,
                                                                                      beta=self.quantized_beta,
                                                                                      name=f"vector_quantizer_{n:02d}")
        self.output_hidden = layers.Dense(self.n_outputs, activation=self.output_activation, name="output_hidden")
        return

    def call(self, inputs, training=False):
        """
        Args:
            inputs (tuple): Inputs should contain at most
                (encoder_input, decoder_input, encoder_padding_mask, decoder_padding_mask) but the mask variables
                are optional. Using this order is required.
            training (bool): if True run the layers in training mode.

        """
        # First inputs element is the encoder input, which would be the sensors.
        encoder_input = inputs[0]
        # Second inputs element is the decoder input, which would be the potential leak locations.
        decoder_input = inputs[1][..., :4]
        encoder_padding_mask = None
        decoder_padding_mask = None
        if len(inputs) > 2:
            encoder_padding_mask = inputs[2]
        if len(inputs) > 3:
            decoder_padding_mask = inputs[3]
        encoder_conv_out = self.conv_encoder(encoder_input)
        encoder_hidden_out = self.encoder_hidden(encoder_conv_out)
        decoder_hidden_out = self.decoder_hidden(decoder_input)
        encoder_output = self.encoder_transformers[0](encoder_hidden_out,
                                                      padding_mask=encoder_padding_mask)
        for e in range(1, self.encoder_layers):
            if self.use_quantizer:
                encoder_output = self.vector_quantizers[f"vector_quantizer_{e:02d}"](encoder_output)
            encoder_output = self.encoder_transformers[e](encoder_output,
                                                          padding_mask=encoder_padding_mask)
        decoder_output = self.decoder_transformers[0](decoder_hidden_out, encoder_output,
                                                      encoder_padding_mask=encoder_padding_mask,
                                                      decoder_padding_mask=decoder_padding_mask)
        for d in range(1, self.decoder_layers):
            decoder_output = self.decoder_transformers[d](decoder_output, encoder_output,
                                                          encoder_padding_mask=encoder_padding_mask,
                                                          decoder_padding_mask=decoder_padding_mask)
        output = self.output_hidden(decoder_output)

        return output

    def get_config(self):
        base_config = super().get_config()
        parameter_config = {hp: getattr(self, hp) for hp in self.hyperparameters}
        return {**base_config, **parameter_config}

class TEncoder(keras.models.Model):
    """
    Transformer model with an optional vector quantizer layer in the encoder branch to produce sharper forecasts.

    Parameters:
        encoder_layers (int): Number of passes through the encoder transformer layer in the encoder branch.
        decoder_layers (int): Number of passes through the decoder transformer layer in the decoder branch.
        hidden_size (int): Size of the latent vector for each element of the sequence (token).
        n_heads (int): number of heads for each attention layer.
        num_quantized_embeddings (int): Number of vectors to store in the vector codebook. The vector codebook will have
            a size of (num_quantized_embeddings, hidden_size).
        hidden_activation (str): Choice of activation function for the hidden layers. Default relu.
        output_activation (str): Choice of activation function for the output layer. Default sigmoid.
        dropout_rate (float): Percentage of neurons to randomly set to 0 during train time.
        use_quantizer (bool): Whether or not to use the VectorQuantizer layer in the model.
        quantized_beta (float): Regularizer term for the commitment loss in the VectorQuantizer layer. Should be between
            0.25 and 2.
        n_outputs (int): Number of outputs being predicted.

    """

    def __init__(self, encoder_layers=1,
                 hidden_size=128,
                 n_heads=8,
                 num_quantized_embeddings=500,
                 hidden_activation="relu",
                 output_activation="sigmoid",
                 dropout_rate=0.1,
                 use_quantizer=False,
                 quantized_beta=0.25,
                 n_outputs=1,
                 min_filters=4, kernel_size=3, filter_growth_rate=2, n_conv_layers=3,
                 pooling="average", pool_size=2, padding="valid",
                 **kwargs):
        super().__init__(**kwargs)
        assert encoder_layers > 0, "Should be at least 1 encoder layer"
        self.encoder_layers = encoder_layers
        assert num_quantized_embeddings > 0, "num_quantized_embeddings should be positive"
        self.num_quantized_embeddings = num_quantized_embeddings
        assert hidden_size > 0, "hidden_size should be positive"
        self.hidden_size = hidden_size
        assert n_heads > 0, "n_heads should be positive"
        self.n_heads = n_heads
        self.hidden_activation = hidden_activation
        assert 0 <= dropout_rate < 1, "dropout rate should be between 0 and 1"
        self.dropout_rate = dropout_rate
        self.quantized_beta = quantized_beta
        self.output_activation = output_activation
        self.use_quantizer = use_quantizer
        self.n_outputs = n_outputs
        self.min_filters = min_filters
        self.kernel_size = kernel_size
        self.filter_growth_rate = filter_growth_rate
        self.n_conv_layers = n_conv_layers
        self.pooling = pooling
        self.pool_size = pool_size
        self.padding = padding
        self.hyperparameters = ["encoder_layers", "hidden_size", "n_heads",
                                "num_quantized_embeddings", "hidden_activation", "output_activation",
                                "dropout_rate", "use_quantizer", "quantized_beta", "n_outputs", "min_filters",
                                "kernel_size", "filter_growth_rate", "n_conv_layers", "pooling", "pool_size",
                                "padding"]
        self.conv_encoder = ConvSensorEncoder(min_filters=self.min_filters, kernel_size=self.kernel_size,
                                              filter_growth_rate=self.filter_growth_rate,
                                              n_conv_layers=self.n_conv_layers,
                                              pooling=self.pooling, padding=self.padding,
                                              hidden_activation=self.hidden_activation)
        self.encoder_hidden = layers.Dense(self.hidden_size, activation=self.hidden_activation,
                                           name="encoder_hidden")
        self.encoder_transformers = []
        self.vector_quantizers = {}
        for n in range(self.encoder_layers):
            self.encoder_transformers.append(TransformerEncoder(intermediate_dim=self.hidden_size,
                                                                num_heads=self.n_heads,
                                                                dropout=self.dropout_rate,
                                                                activation=self.hidden_activation,
                                                                name=f"encoder_transformer_{n:02d}"))

        if self.use_quantizer:
            for n in range(1, self.encoder_layers):
                self.vector_quantizers[f"vector_quantizer_{n:02d}"] = VectorQuantizer(self.num_quantized_embeddings,
                                                                                      self.hidden_size,
                                                                                      beta=self.quantized_beta,
                                                                                      name=f"vector_quantizer_{n:02d}")
        self.output_hidden = layers.Dense(self.n_outputs, activation=self.output_activation, name="output_hidden")

        return

    def call(self, inputs, training=False):
        """
        Args:
            inputs (tuple): Inputs should contain at most
                (encoder_input, decoder_input, encoder_padding_mask, decoder_padding_mask) but the mask variables
                are optional. Using this order is required.
            training (bool): if True run the layers in training mode.

        """
        # First inputs element is the encoder input, which would be the sensors.
        encoder_input = inputs[0]
        print("Encoder input shape:", encoder_input.shape)
        # Second inputs element is the decoder input, which would be the potential leak locations.
        encoder_padding_mask = None
        if len(inputs) > 2:
            encoder_padding_mask = inputs[2]
        encoder_conv_out = self.conv_encoder(encoder_input)
        encoder_hidden_out = self.encoder_hidden(encoder_conv_out)
        encoder_output = self.encoder_transformers[0](encoder_hidden_out,
                                                      padding_mask=encoder_padding_mask)
        for e in range(1, self.encoder_layers):
            if self.use_quantizer:
                encoder_output = self.vector_quantizers[f"vector_quantizer_{e:02d}"](encoder_output)
            encoder_output = self.encoder_transformers[e](encoder_output,
                                                          padding_mask=encoder_padding_mask)
        print("ENCODER OUTPUT SHAPE:", encoder_output.shape)

        encoder_output_flat = ops.reshape(encoder_output,
                                          new_shape=(-1, encoder_output.shape[-2] * encoder_output.shape[-1]))
        print("ENCODER FLATTENED OUTPUT SHAPE:", encoder_output_flat.shape)
        output = self.output_hidden(encoder_output_flat)

        return output

    def get_config(self):
        base_config = super().get_config()
        parameter_config = {hp: getattr(self, hp) for hp in self.hyperparameters}
        return {**base_config, **parameter_config}


class BackTrackerDNN(object):
    """
    A Dense Neural Network Model that can support arbitrary numbers of hidden layers.

    Attributes:
        hidden_layers: Number of hidden layers
        hidden_neurons: Number of neurons in each hidden layer
        activation: Type of activation function
        output_activation: Activation function applied to the output layer
        optimizer: Name of optimizer or optimizer object.
        lr: Learning rate
        loss: Name of loss function or loss object
        use_dropout: Whether or not Dropout layers are added to the network
        dropout_alpha: proportion of neurons randomly set to 0.
        batch_size: Number of examples per batch
        epochs: Number of epochs to train
        verbose: Level of detail to provide during training
        model: Keras Model object
    """

    def __init__(self, hidden_layers=1, hidden_neurons=32, activation="relu", leaky_alpha=0.1,
                 output_activation="linear", optimizer="adam", optimizer_obj=None, loss="mse", lr=0.001,
                 use_dropout=False, dropout_alpha=0.1, batch_size=128, epochs=2, l2_weight=0.01, sgd_momentum=0.9,
                 adam_beta_1=0.9, adam_beta_2=0.999, decay=0, verbose=0):
        self.hidden_layers = hidden_layers
        assert hidden_layers > 0, "hidden layers must be greater than or equal to 1"
        self.hidden_neurons = hidden_neurons
        self.activation = activation
        self.leaky_alpha = leaky_alpha
        self.output_activation = output_activation
        self.optimizer = optimizer
        self.optimizer_obj = optimizer_obj
        self.sgd_momentum = sgd_momentum
        self.adam_beta_1 = adam_beta_1
        self.adam_beta_2 = adam_beta_2
        self.loss = loss
        self.lr = lr
        self.l2_weight = l2_weight
        self.batch_size = batch_size
        self.use_dropout = use_dropout
        self.dropout_alpha = dropout_alpha
        self.epochs = epochs
        self.decay = decay
        self.verbose = verbose
        self.y_labels = None
        self.y_labels_val = None
        self.model = None


    def preprocess_data(self, x):

        """ Backtracking, etc."""

        return

    def build_neural_network(self, inputs, outputs):
        """
        Create Keras neural network model and compile it.

        Args:
            inputs (int): Number of input predictor variables
            outputs (int): Number of output predictor variables
        """

        nn_input = Input(shape=(inputs,), name="input")
        nn_model = nn_input

        for h in range(self.hidden_layers):
            nn_model = Dense(self.hidden_neurons,
                             activation=self.activation,
                             kernel_regularizer=l2(self.l2_weight),
                             name=f"dense_{h:02d}",)(nn_model)
            if self.use_dropout:
                nn_model = Dropout(self.dropout_alpha, name=f"dropout_h_{h:02d}")(nn_model)
        nn_model = Dense(outputs, activation=self.output_activation,
                         name=f"dense_{self.hidden_layers:02d}")(nn_model)
        self.model = Model(nn_input, nn_model)
        if self.optimizer == "adam":
            self.optimizer_obj = Adam(learning_rate=self.lr, beta_1=self.adam_beta_1, beta_2=self.adam_beta_2)
        elif self.optimizer == "sgd":
            self.optimizer_obj = SGD(learning_rate=self.lr, momentum=self.sgd_momentum)
        self.model.compile(optimizer=self.optimizer_obj, loss=self.loss)

    def fit(self, x, y, xv=None, yv=None, **kwargs):
        inputs = x.shape[1]
        if len(y.shape) == 1:
            outputs = 1
        else:
            outputs = y.shape[1]
        self.build_neural_network(inputs, outputs)
        self.model.summary()
        if xv is None or yv is None:
            validation_data = None
        else:
            validation_data = (xv, yv)
        self.model.fit(x, y, batch_size=self.batch_size, epochs=self.epochs,
                       verbose=self.verbose, validation_data=validation_data,
                       **kwargs)
        return self.model.history.history

    def predict(self, x, batch_size=None):
        if batch_size is None:
            batch_size = self.batch_size
        y_out = self.model.predict(x, batch_size=batch_size)
        return y_out

    def save_model(self, path):
        save_model(self, filepath=path)




<|MERGE_RESOLUTION|>--- conflicted
+++ resolved
@@ -3,16 +3,12 @@
 from .layers import VectorQuantizer, ConvSensorEncoder
 from keras.saving import deserialize_keras_object
 import keras
-<<<<<<< HEAD
 import keras.ops as ops
-
-=======
 from keras.models import Sequential
 from keras.layers import Input, Dense, Dropout
 from keras.models import Model, save_model
 from keras.regularizers import l2
 from keras.optimizers import Adam, SGD
->>>>>>> 839f97d5
 
 # If using TensorFlow, this will make GPU ops as deterministic as possible,
 # but it will affect the overall performance, so be mindful of that.
